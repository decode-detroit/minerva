[package]
name = "minerva"
version = "0.9.0"
authors = ["Patton Doyle <patton@DecodeDetroit.com>"]
description = "Interactive Show Control Software"
license = "GPL-3.0-or-later"
edition="2018"

[profile.release]
lto = true

[dependencies]
failure = "0.1.5"
time = "0.1"
fnv = "1.0.6"
serde = { version = "1.0", features = ["derive"] }
serde_yaml = "0.7"
gdk = "^0"
gdk-pixbuf = "^0"
glib = "^0"
cairo-rs = "^0"
redis = "0.10.0"
serial = "0.4.0"
byteorder = "1"
<<<<<<< HEAD
zmq = "0.9"
rodio = { version = "^0.11", optional = true }
=======
zmq = { version = "0.9", optional = true }
>>>>>>> 51361bb1
gstreamer = { version = "^0", optional = true }
gstreamer-video =  { version = "^0", optional = true }
tokio = { version = "0.2", features = ["macros"] }
warp = "0.2"

[dependencies.gtk]
version = "0.9.0"
features = ["v3_16"]

[dependencies.gio]
version = ""
features = ["v2_44"]

[features]
no_can_limit = []
example_configs = []
zmq-comm = ["zmq"]
media-out = ["gstreamer", "gstreamer-video"]
<|MERGE_RESOLUTION|>--- conflicted
+++ resolved
@@ -22,12 +22,7 @@
 redis = "0.10.0"
 serial = "0.4.0"
 byteorder = "1"
-<<<<<<< HEAD
-zmq = "0.9"
-rodio = { version = "^0.11", optional = true }
-=======
 zmq = { version = "0.9", optional = true }
->>>>>>> 51361bb1
 gstreamer = { version = "^0", optional = true }
 gstreamer-video =  { version = "^0", optional = true }
 tokio = { version = "0.2", features = ["macros"] }
