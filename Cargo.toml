[package]
name = "minerva"
version = "1.0.1"
authors = ["Patton Doyle <patton@DecodeDetroit.com>"]
description = "Interactive Show Control Software"
license = "GPL-3.0-or-later"
edition="2021"

[profile.release]
lto = true

[dependencies]
chrono = { version = "0.4", features = ["serde"] }
fnv = "1.0"
serde = { version = "1.0", features = ["derive"] }
serde_yaml = "0.9"
serde_json = "1.0"
redis = "0.29"
serial = "0.4"
byteorder = "1.5"
zmq = "0.10"
<<<<<<< HEAD
tokio = { version = "1.44", features = ["macros", "process", "rt-multi-thread", "time", "io-util"] }
=======
tokio = { version = "1.43", features = ["macros", "process", "rt-multi-thread", "time", "io-util"] }
>>>>>>> b44a0134
warp = { version = "0.3", features = ["tls"] }
async-stream = "0.3"
async-recursion = "1.1"
futures-util = "0.3"
tracing = "0.1"
tracing-subscriber = "0.3"
tracing-appender = "0.2"
reqwest = { version = "0.12", default-features=false, features = ["blocking", "json"] }
thread_local = "1.1"
single-instance = "0.3"
anyhow = "1.0"
clap = { version = "4.5", features = ["derive"] }
rust-embed = "8.7"
warp-embed = "0.5"
tokio-serial = "5.4"
bytes = "1.10"
jsonwebtoken = "9.3"
console-subscriber = { version = "0.4", optional = true }

[features]
no_can_limit = []
no_action_recursion = []
tokio_console = ["console-subscriber"]<|MERGE_RESOLUTION|>--- conflicted
+++ resolved
@@ -15,15 +15,11 @@
 serde = { version = "1.0", features = ["derive"] }
 serde_yaml = "0.9"
 serde_json = "1.0"
-redis = "0.29"
+redis = "0.31"
 serial = "0.4"
 byteorder = "1.5"
 zmq = "0.10"
-<<<<<<< HEAD
 tokio = { version = "1.44", features = ["macros", "process", "rt-multi-thread", "time", "io-util"] }
-=======
-tokio = { version = "1.43", features = ["macros", "process", "rt-multi-thread", "time", "io-util"] }
->>>>>>> b44a0134
 warp = { version = "0.3", features = ["tls"] }
 async-stream = "0.3"
 async-recursion = "1.1"
