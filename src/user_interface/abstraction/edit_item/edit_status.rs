// Copyright (c) 2017 Decode Detroit
// Author: Patton Doyle
// Licence: GNU GPLv3
//
// This program is free software: you can redistribute it and/or modify
// it under the terms of the GNU General Public License as published by
// the Free Software Foundation, either version 3 of the License, or
// (at your option) any later version.
//
// This program is distributed in the hope that it will be useful,
// but WITHOUT ANY WARRANTY; without even the implied warranty of
// MERCHANTABILITY or FITNESS FOR A PARTICULAR PURPOSE.  See the
// GNU General Public License for more details.
//
// You should have received a copy of the GNU General Public License
// along with this program.  If not, see <http://www.gnu.org/licenses/>.

//! A module to create, hold, and handle special dialogs for the edit view of
//! the user interface. These additional dialog windows are typically launched
//! from the edit screen.

// Import the relevant structures into the correct namespace
use super::super::super::super::system_interface::{
    ItemId, ItemPair, Status,
};

// Import standard library features
use std::rc::Rc;
use std::cell::RefCell;

// Import FNV HashSet
extern crate fnv;
use self::fnv::FnvHashMap;

// Import GTK and GDK libraries
extern crate gdk;
extern crate gio;
extern crate gtk;
use self::gtk::prelude::*;
use self::gtk::GridExt;


/// A structure to contain the grid for editing an individual status.
///
#[derive(Clone, Debug)]
pub struct EditStatus {
    grid: gtk::Grid,                     // a grid to hold the events
    status_checkbox: gtk::CheckButton,   // the button that toggles whether the item is a scene
    status_selection: gtk::ComboBoxText, // the dropdown that toggles the status type
    edit_multistate: EditMultiState,     // the edit multi state
    edit_countedstate: EditCountedState  // the edit counted state
}

// Implement key features for edit status
impl EditStatus {
    // A function to create a new Edit Status
    //
    pub fn new() -> EditStatus {
        // Create the top-level grid
        let grid = gtk::Grid::new();

        // Create the grid to hold the status type data
        let status_grid = gtk::Grid::new();

        // Construct the checkbox for the status
        let status_checkbox = gtk::CheckButton::new_with_label("Item Corresponds To A Status");
        status_checkbox.set_active(false);

        // Connect the checkbox to the visibility of the grid
        status_checkbox.connect_toggled(clone!(status_grid => move | checkbox | {
            // Make the elements invisible if the box isn't checked
            if checkbox.get_active() {
                status_grid.show_all();
            } else {
                status_grid.hide();
            }
        }));

        // Create a dropdown for the action selection
        let status_selection = gtk::ComboBoxText::new();

        // Add the two available status types to the dropdown
        status_selection.append(Some("multistate"), "Multi State Status");
        status_selection.append(Some("countedstate"), "Counted State Status");

        // Create the different edit windows for the status types
        let edit_multistate = EditMultiState::new();
        let edit_countedstate = EditCountedState::new();

        // Create the status stack
        let status_stack = gtk::Stack::new();

        // Add the edit types to the status stack
        status_stack.add_named(edit_multistate.get_top_element(), "multistate");
        status_stack.add_named(edit_countedstate.get_top_element(), "countedstate");

        // Connect the function to trigger status selection changes
        status_selection.connect_changed(clone!(status_stack => move |dropdown| {
            // Identify the selected status type
            if let Some(status_str) = dropdown.get_active_id() {
                // Change the status stack to the requested variation
                status_stack.set_visible_child_full(&status_str, gtk::StackTransitionType::None);
            }
        }));

        // Add the dropdown and the action stack
        status_grid.attach(&status_selection, 0, 0, 1, 1);
        status_grid.attach(&status_stack, 0, 1, 1, 1);
        grid.attach(&status_checkbox, 0, 0, 1, 1);
        grid.attach(&status_grid, 0, 1, 1, 1);
        grid.set_column_spacing(10); // add some space
        grid.set_row_spacing(10);

        // Return the EditStatus struct
        EditStatus {
            grid,
            status_checkbox,
            status_selection,
            edit_multistate,
            edit_countedstate,
        }
    }

    // A method to load the status
    pub fn load_status(&mut self, status: Option<Status>) {
        // Check to see if it is a valid status
        if let Some(status) = status {
            // Show the status by setting the check box
            self.status_checkbox.set_active(true);

            // Check which status variant it is
            match status.clone() {
                Status::MultiState { current, allowed } => {
                    // Change the dropdown
                    self.status_selection.set_active_id(Some("multistate"));

                    // Load the data into the Edit MultiState
                    self.edit_multistate.load_multistate(&current, allowed)
                }
                Status::CountedState { current, trigger, anti_trigger, reset, default_count, .. } => {
                    // Change the dropdown
                    self.status_selection.set_active_id(Some("countedstate"));

                    // Load the data into the Edit Counted State
                    self.edit_countedstate.load_countedstate(&current, &trigger, &anti_trigger, &reset, default_count);
                }
            }
<<<<<<< HEAD
        
        // Otherwise, deselect edit status
=======

        // Otherwise, deselect the status detail
>>>>>>> 7ef8b1dc
        } else {
            self.status_checkbox.set_active(false);
        }
    }

    // A method to pack the new status
    pub fn pack_status(&self) -> Option<Status> {
        // If the checkbox was not selected, return None
        if !self.status_checkbox.get_active() {
            return None;
        }

        // Pack the status depending on the status type
        match self.status_selection.get_active_id() {
            // If there is a selection, pack the corresponding status
            Some(status_type) => {
                // Match the selection and change the visible options
                match status_type.as_str() {
                    // The multistate variant
                    "multistate" => return Some(self.edit_multistate.pack_multistate()),

                    // The counted state variant
                    "countedstate" => return self.edit_countedstate.pack_countedstate(),

                    // Otherwise
                    _ => return None,
                }
            }

            // Otherwise
            None => return None
        }
    }


    // A method to return the top element
    //
    pub fn get_top_element(&self) -> &gtk::Grid {
        &self.grid
    }
}

// Create the multistate variant
#[derive(Clone, Debug)]
struct EditMultiState {
    grid: gtk::Grid,                       // the main grid for this element
    current_label: gtk::Label,             // a label to display the current state
    current_data: Rc<RefCell<ItemId>>,     // the data of the current state
    states_list: gtk::ListBox,             // a list box to display the allowed states
    states_data: Rc<RefCell<FnvHashMap<usize, ItemId>>>,  // the database of the allowed state ids
    next_state: Rc<RefCell<usize>>,   // the next available state location
}

// Implement key features for Edit MultiState
impl EditMultiState {
    // A function to create a multistate status variant
    //
    fn new() -> EditMultiState {
        // Create the top level grid
        let grid = gtk::Grid::new();

        // Create a label to hold the current state description
        let current_label = gtk::Label::new(Some("Current State: None"));

        // Create an ItemId to hold the current state data
        let current_data = Rc::new(RefCell::new(ItemId::all_stop()));

        // Make the current label a drag destination
        current_label.drag_dest_set(
            gtk::DestDefaults::ALL,
            &vec![
                gtk::TargetEntry::new("STRING",gtk::TargetFlags::SAME_APP, 0),
            ],
            gdk::DragAction::COPY
        );

        // Set the callback function when data is received
        current_label.connect_drag_data_received(clone!(current_data => move |widget, _, _, _, selection_data, _, _| {
            // Try to extract the selection data
            if let Some(string) = selection_data.get_text() {
                // Convert the selection data to an ItemPair
                let item_pair: ItemPair = match serde_yaml::from_str(string.as_str()) {
                    Ok(item_pair) => item_pair,
                    _ => return,
                };

                // Update the user interface
                &widget.set_text(&format!("Current State: {}", item_pair.description()));

                // Update the current data
                if let Ok(mut current) = current_data.try_borrow_mut() {
                    *current = item_pair.get_id();
                }
            }
        }));

        // Create the database of states
        let states_data = Rc::new(RefCell::new(FnvHashMap::default()));
        let next_state = Rc::new(RefCell::new(0));

        // Create the ListBox to hold the states
        let states_list = gtk::ListBox::new();
        states_list.set_selection_mode(gtk::SelectionMode::None);

        // Make the states list a drag destination
        states_list.drag_dest_set(
            gtk::DestDefaults::ALL,
            &vec![
                gtk::TargetEntry::new("STRING",gtk::TargetFlags::SAME_APP, 0),
            ],
            gdk::DragAction::COPY
        );

        // Set the callback function when data is received
        states_list.connect_drag_data_received(clone!(states_data, next_state => move |widget, _, _, _, selection_data, _, _| {
            // Try to extract the selection data
            if let Some(string) = selection_data.get_text() {
                // Convert the selection data to an ItemPair
                let item_pair: ItemPair = match serde_yaml::from_str(string.as_str()) {
                    Ok(item_pair) => item_pair,
                    _ => return,
                };

                // Add the status to the user interface and database
                EditMultiState::add_state(
                    &widget,
                    &states_data,
                    &next_state,
                    item_pair.get_id()
                );
            }
        }));

        // Create and format a scroll window to hold the list of states
        let states_scroll = gtk::ScrolledWindow::new(
            Some(&gtk::Adjustment::new(0.0, 0.0, 100.0, 0.1, 100.0, 100.0)),
            Some(&gtk::Adjustment::new(0.0, 0.0, 100.0, 0.1, 100.0, 100.0)),
        ); // Should be None, None, but the compiler has difficulty inferring types
        states_scroll.set_policy(gtk::PolicyType::Never, gtk::PolicyType::Automatic);
        states_scroll.set_hexpand(true);
        states_scroll.set_size_request(-1, 150);

        // Add the list box to the scrolling window
        states_scroll.add(&states_list);

        // Create the label for the list box
        let states_label = gtk::Label::new(Some("Allowed states"));

        // Attach the elements to the grid
        grid.attach(&current_label, 0, 0, 1, 1);
        grid.attach(&states_label, 0, 1, 1, 1);
        grid.attach(&states_scroll, 0, 2, 1, 1);
        grid.set_row_spacing(10); // Add some space
        grid.set_margin_top(10);
        grid.set_margin_bottom(10);
        grid.show_all();

        EditMultiState{
            grid,
            current_label,
            current_data,
            states_list,
            states_data,
            next_state,
        }
    }

    // A method to load in info for a multistate status
    pub fn load_multistate(&mut self, current: &ItemId, mut allowed: Vec<ItemId>) {
        // Clear the previous data
        self.clear();

        // Add the current id to the database
        if let Ok(mut current_data) = self.current_data.try_borrow_mut() {
            *current_data = current.clone();
        }

        // Add the current id to the user interface
        self.current_label.set_text(&format!("Current State: {}", current.id())); // FIXME get description

        // Add the states to the user interface and database
        for state_id in allowed.drain(..) {
            EditMultiState::add_state(
                &self.states_list,
                &self.states_data,
                &self.next_state,
                state_id
            )
        }
    }

    /// A method to pack a multistate status
    ///
    pub fn pack_multistate(&self) -> Status {
        // Unwrap the states database
        if let Ok(states_data) = self.states_data.try_borrow() {
            // Unwrap the current data
            if let Ok(current_data) = self.current_data.try_borrow() {
                // Create a vector to hold the events and a counter
                let mut allowed = Vec::new();

                // Copy all the elements into the vector
                for state in states_data.values() {
                    allowed.push(state.clone());
                }

                // Pack and return the data as a status
                return Status::MultiState {
                    current: current_data.clone(),
                    allowed
                };
            }
        }
        unreachable!();
    }

    /// A method to clear all the states
    ///
    pub fn clear(&self) {
        // Remove all the state list elements
        let to_remove_states = self.states_list.get_children();
        for item in to_remove_states {
            item.destroy();
        }

        // Empty the states database
        if let Ok(mut states_db) = self.states_data.try_borrow_mut() {
            states_db.clear();
        }
    }

    /// A helper function to add an event to the events list and database
    ///
    fn add_state(
        states_list: &gtk::ListBox,
        states_data: &Rc<RefCell<FnvHashMap<usize, ItemId>>>,
        next_state: &Rc<RefCell<usize>>,
        state_id: ItemId, // FIXME should be an item pair to get description
    ){
        // Try to get a mutable copy of the next_state
        let position = match next_state.try_borrow_mut() {
            Ok(mut position) => {
                let tmp = position.clone();
                *position = *position + 1;
                tmp
            }

            // If unable, exit immediately
            _ => return,
        };

        // Add the state to the state database
        if let Ok(mut states_database) = states_data.try_borrow_mut() {
            states_database.insert(position, state_id.clone());
        }

        // Create a label with the event id
        // FIXME should be description
        let state_description = gtk::Label::new(Some(&state_id.id().to_string()));

        // Create a delete button
        let state_delete = gtk::Button::new_with_label("Delete");

        // Create a grid to display the label and delete button, and add it to the event list
        let state_grid = gtk::Grid::new();
        state_grid.attach(&state_description, 0, 0, 1, 1);
        state_grid.attach(&state_delete, 1, 0, 1, 1);
        states_list.add(&state_grid);
        state_grid.show_all();

        // Add some space
        state_grid.set_margin_top(10);
        state_grid.set_margin_bottom(10);
        state_grid.set_column_spacing(10);
        state_grid.set_row_spacing(10);

        // Connect functionality to delete a state on the button click
        state_delete.connect_clicked(clone!(states_list, states_data, position => move |_| {
            // Remove the event element from the user interface
            if let Some(widget) = state_grid.get_parent() {
                states_list.remove(&widget);
            }

            // Remove the event from the database
            if let Ok(mut states_database) = states_data.try_borrow_mut() {
                states_database.remove(&position);
            }
        }));
    }

    /// A method to return the top element
    ///
    pub fn get_top_element(&self) -> &gtk::Grid {
        &self.grid
    }
}

// Create the counted state variant
#[derive(Clone, Debug)]
struct EditCountedState {
    grid: gtk::Grid,                    // the main grid for this element
    status_data: Rc<RefCell<FnvHashMap<String, ItemId>>>,   // a database for the data associated with the status
    current_label: gtk::Label,          // the label to display the current state
    trigger_label: gtk::Label,          // the label to display the trigger state
    antitrigger_label: gtk::Label,      // the label to display the antitrigger state
    reset_label: gtk::Label,            // the label to display the reset state
    count_spin: gtk::SpinButton,        // the spin to hold the default count
}

// Implement key features for Edit MultiState
impl EditCountedState {
    // A function to create a multistate status variant
    //
    fn new() -> EditCountedState {
        // Create the top level grid
        let grid = gtk::Grid::new();

        // Create the database to hold the status data
        let status_data = Rc::new(RefCell::new(FnvHashMap::default()));

        // Create the label for the current item id
        let current_label = gtk::Label::new(Some("Current State: None"));

        // Create the label for the trigger item id
        let trigger_label = gtk::Label::new(Some("Trigger State: None"));

        // Create the label for the anti-trigger item id
        let antitrigger_label = gtk::Label::new(Some("Anti-Trigger State: None"));

        // Create the label for the reset item id
        let reset_label = gtk::Label::new(Some("Reset State: None"));

        // Create the label and spin button for the default count
        let count_label = gtk::Label::new(Some("Default Count:"));
        let count_spin = gtk::SpinButton::new_with_range(1.0, 536870911.0, 1.0);

        // Connect the current spin button as a drag destination
        current_label.drag_dest_set(
            gtk::DestDefaults::ALL,
            &vec![
                gtk::TargetEntry::new("STRING",gtk::TargetFlags::SAME_APP, 0),
            ],
            gdk::DragAction::COPY
        );

        // Set the callback function when data is received
        current_label.connect_drag_data_received(clone!(status_data => move |widget, _, _, _, selection_data, _, _| {
            // Try to extract the selection data
            if let Some(string) = selection_data.get_text() {
                // Convert the selection data to an ItemPair
                let item_pair: ItemPair = match serde_yaml::from_str(string.as_str()) {
                    Ok(item_pair) => item_pair,
                    _ => return,
                };

                // Update the user interface
                widget.set_text(&item_pair.id().to_string());

                // Update the status database
                if let Ok(mut database) = status_data.try_borrow_mut() {
                    database.insert("current".to_string(), item_pair.get_id());
                }
            }
        }));

        // Connect the trigger spin button as a drag destination
        trigger_label.drag_dest_set(
            gtk::DestDefaults::ALL,
            &vec![
                gtk::TargetEntry::new("STRING",gtk::TargetFlags::SAME_APP, 0),
            ],
            gdk::DragAction::COPY
        );

        // Set the callback function when data is received
        trigger_label.connect_drag_data_received(clone!(status_data => move |widget, _, _, _, selection_data, _, _| {
            // Try to extract the selection data
            if let Some(string) = selection_data.get_text() {
                // Convert the selection data to an ItemPair
                let item_pair: ItemPair = match serde_yaml::from_str(string.as_str()) {
                    Ok(item_pair) => item_pair,
                    _ => return,
                };

                // Update the user interface
                widget.set_text(&item_pair.id().to_string());

                // Update the status database
                if let Ok(mut database) = status_data.try_borrow_mut() {
                    database.insert("trigger".to_string(), item_pair.get_id());
                }
            }
        }));

        // Connect the antitrigger spin button as a drag destination
        antitrigger_label.drag_dest_set(
            gtk::DestDefaults::ALL,
            &vec![
                gtk::TargetEntry::new("STRING",gtk::TargetFlags::SAME_APP, 0),
            ],
            gdk::DragAction::COPY
        );

        // Set the callback function when data is received
        antitrigger_label.connect_drag_data_received(clone!(status_data => move |widget, _, _, _, selection_data, _, _| {
            // Try to extract the selection data
            if let Some(string) = selection_data.get_text() {
                // Convert the selection data to an ItemPair
                let item_pair: ItemPair = match serde_yaml::from_str(string.as_str()) {
                    Ok(item_pair) => item_pair,
                    _ => return,
                };

                // Update the user interface
                widget.set_text(&item_pair.id().to_string());

                // Update the status database
                if let Ok(mut database) = status_data.try_borrow_mut() {
                    database.insert("antitrigger".to_string(), item_pair.get_id());
                }
            }
        }));

        // Connect the reset spin button as a drag destination
        reset_label.drag_dest_set(
            gtk::DestDefaults::ALL,
            &vec![
                gtk::TargetEntry::new("STRING",gtk::TargetFlags::SAME_APP, 0),
            ],
            gdk::DragAction::COPY
        );

        // Set the callback function when data is received
        reset_label.connect_drag_data_received(clone!(status_data => move |widget, _, _, _, selection_data, _, _| {
            // Try to extract the selection data
            if let Some(string) = selection_data.get_text() {
                // Convert the selection data to an ItemPair
                let item_pair: ItemPair = match serde_yaml::from_str(string.as_str()) {
                    Ok(item_pair) => item_pair,
                    _ => return,
                };

                // Update the user interface
                widget.set_text(&item_pair.id().to_string());

                // Update the status database
                if let Ok(mut database) = status_data.try_borrow_mut() {
                    database.insert("reset".to_string(), item_pair.get_id());
                }
            }
        }));

        // Add the elements to the grid
        grid.attach(&current_label, 0, 0, 1, 1);
        grid.attach(&trigger_label, 0, 1, 1, 1);
        grid.attach(&antitrigger_label, 0, 2, 1, 1);
        grid.attach(&reset_label, 0, 3, 1, 1);
        grid.attach(&count_label, 0, 4, 1, 1);
        grid.attach(&count_spin, 1, 4, 1, 1);
        grid.set_margin_top(10); // Add some space
        grid.set_margin_bottom(10);
        grid.set_column_spacing(10);
        grid.set_row_spacing(10);

        // Show all elements
        grid.show_all();

        EditCountedState{
            grid,
            status_data,
            current_label,
            trigger_label,
            antitrigger_label,
            reset_label,
            count_spin,
        }
    }

    // A method to load in info for a countedstate status
    pub fn load_countedstate(&self, current: &ItemId, trigger: &ItemId, antitrigger: &ItemId, reset: &ItemId, default_count: u32) {
        // Load the data into the database
        if let Ok(mut database) = self.status_data.try_borrow_mut() {
            database.insert("current".to_string(), current.clone());
            database.insert("trigger".to_string(), trigger.clone());
            database.insert("antitrigger".to_string(), antitrigger.clone());
            database.insert("reset".to_string(), reset.clone());
        }

        // Display the current id
        self.current_label.set_text(&format!("Current State: {}", &current.id().to_string()));

        // Display the trigger id
        self.trigger_label.set_text(&format!("Trigger State: {}", &trigger.id().to_string()));

        // Load the antitrigger id
        self.antitrigger_label.set_text(&format!("Anti-Trigger State: {}", &antitrigger.id().to_string()));

        // Load the reset id
        self.reset_label.set_text(&format!("Reset State: {}", &reset.id().to_string()));

        // Load the default count
        self.count_spin.set_value(default_count as f64);

    }

    pub fn pack_countedstate(&self) -> Option<Status> {
        // Extract the default count from the spin button
        let default_count = self.count_spin.get_value() as u32;

        // Try to borrow a copy of the status database
        if let Ok(database) = self.status_data.try_borrow_mut() {
            // Pack up the data into a status
            return Some(Status::CountedState {
                current: *database.get("current")?,
                trigger: *database.get("trigger")?,
                anti_trigger: *database.get("antitrigger")?,
                reset: *database.get("reset")?,
                count: default_count.clone(), // the count is always set to default_count
                default_count: default_count.clone()
            });
        }

        // Unreachable
        None

    }

    // A method to return the top element
    //
    pub fn get_top_element(&self) -> &gtk::Grid {
        &self.grid
    }
}<|MERGE_RESOLUTION|>--- conflicted
+++ resolved
@@ -145,13 +145,8 @@
                     self.edit_countedstate.load_countedstate(&current, &trigger, &anti_trigger, &reset, default_count);
                 }
             }
-<<<<<<< HEAD
         
         // Otherwise, deselect edit status
-=======
-
-        // Otherwise, deselect the status detail
->>>>>>> 7ef8b1dc
         } else {
             self.status_checkbox.set_active(false);
         }
