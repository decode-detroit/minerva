// Copyright (c) 2019-2024 Decode Detroit
// Author: Patton Doyle
// Licence: GNU GPLv3
//
// This program is free software: you can redistribute it and/or modify
// it under the terms of the GNU General Public License as published by
// the Free Software Foundation, either version 3 of the License, or
// (at your option) any later version.
//
// This program is distributed in the hope that it will be useful,
// but WITHOUT ANY WARRANTY; without even the implied warranty of
// MERCHANTABILITY or FITNESS FOR A PARTICULAR PURPOSE.  See the
// GNU General Public License for more details.
//
// You should have received a copy of the GNU General Public License
// along with this program.  If not, see <http://www.gnu.org/licenses/>.

//! A module to monitor send and receive event updates from the rest of the
//! system.
//!
//! Event updates are received on the provided input line and echoed to the
//! rest of the system. Updates from the system are passed back to the event
//! handler system via the event_send line.
<<<<<<< HEAD
//!
//! Async reading and writing was found to use more CPU time (likely due to
//! poor optimization. This project is put on ice for now.
=======
>>>>>>> 0a591a33

// Define private submodules
mod mercury;
mod zmq;

// Import crate definitions
use crate::definitions::*;

// Import other definitions
use self::mercury::Mercury;
use self::zmq::{ZmqBind, ZmqConnect};

// Import standard library features
use std::time::Duration;

// Import the tokio and tokio serial features
use tokio::sync::mpsc;
use tokio::time::sleep;

// Import tracing features
use tracing::{error, warn};

// Import anyhow features
use anyhow::Result;

// Define modeule constants
const RETRY_DELAY: u64 = 100; // the write retry delay for the connections in ms

// Define the a helper type for returning events
type EventWithData = (ItemId, u32, u32);

// Implement key connection type features
impl ConnectionType {
    /// An internal method to create a Live Connection from this Connection
    /// Type. This method estahblishes the connection to the underlying system.
    /// If the connection fails, it will return the Error.
    ///
    async fn initialize(&self) -> Result<LiveConnection> {
        // Switch between the different connection types
        match self {
            // Connect to a live version of the Mercury port
            &ConnectionType::Mercury { ref path, ref baud, ref use_checksum, ref allowed_events } => {
                // Create the new Mercury connection
                let connection = Mercury::new(path, baud.clone(), use_checksum.clone(), allowed_events.clone(), RETRY_DELAY)?;
                Ok(LiveConnection::Mercury { connection })
            }

            // Connect to a live version of the zmq port
            &ConnectionType::ZmqPrimary {
                ref send_path,
                ref recv_path,
            } => {
                // Create the new zmq connection
                let connection = ZmqBind::new(send_path, recv_path).await?;
                Ok(LiveConnection::ZmqPrimary { connection })
            }

            // Connect to a live version of the zmq port
            &ConnectionType::ZmqSecondary {
                ref send_path,
                ref recv_path,
            } => {
                // Create a new zmq to main connection
                let connection = ZmqConnect::new(send_path, recv_path).await?;
                Ok(LiveConnection::ZmqSecondary { connection })
            }
        }
    }
}

/// An internal enum to hold the different types of a system connection.
/// Unlike the Connection Type, this structure holds a fully initialized
/// connection to the underlying system.
///
enum LiveConnection {
    /// A variant to connect with a Mercury serial port. This implementation
    /// assumes the serial connection uses the Mercury protocol.
    Mercury {
        connection: Mercury, // the Mercury serial connection
    },

    /// A variant to create a ZeroMQ connection. This connection type allows
    /// messages to be the sent and received. Received messages are echoed back
    /// to the send line so that all recipients will see the message
    ZmqPrimary {
        connection: ZmqBind, // the zmq connection
    },

    /// A variant to connect to an existing ZeroMQ connection over ZMQ.
    /// This connection presumes that a fully-functioning Minerva instance is
    /// is operating at the other end of the connection.
    ZmqSecondary {
        connection: ZmqConnect, // the zmq connection
    },
}

// Implement event connection for LiveConnection
impl EventConnection for LiveConnection {
    /// The read event method
    async fn read_event(&mut self) -> Option<EventWithData> {
        // Read from the interior connection
        match self {
            &mut LiveConnection::Mercury { ref mut connection } => connection.read_event().await,
            &mut LiveConnection::ZmqPrimary { ref mut connection } => connection.read_event().await,
            &mut LiveConnection::ZmqSecondary { ref mut connection } => connection.read_event().await,
        }
    }

    /// The write event method (does not check duplicates)
    async fn write_event(&mut self, id: ItemId, data1: u32, data2: u32) -> Result<()> {
        // Write to the interior connection
        match self {
            &mut LiveConnection::Mercury { ref mut connection } => {
                connection.write_event(id, data1, data2).await
            }
            &mut LiveConnection::ZmqPrimary { ref mut connection } => {
                connection.write_event(id, data1, data2).await
            }
            &mut LiveConnection::ZmqSecondary { ref mut connection } => {
                connection.write_event(id, data1, data2).await
            }
        }
    }

    /// The echo event method (checks for duplicates from recently read events)
    async fn echo_event(&mut self, id: ItemId, data1: u32, data2: u32) -> Result<()> {
        // Echo events to the interior connection
        match self {
            &mut LiveConnection::Mercury { ref mut connection } => {
                connection.echo_event(id, data1, data2).await
            }
            &mut LiveConnection::ZmqPrimary { ref mut connection } => {
                connection.echo_event(id, data1, data2).await
            }
            &mut LiveConnection::ZmqSecondary { ref mut connection } => {
                connection.echo_event(id, data1, data2).await
            }
        }
    }

    /// The process pending method
    async fn process_pending(&mut self) -> bool {
        // Process any pending writes
        match self {
            &mut LiveConnection::Mercury { ref mut connection } => connection.process_pending().await,
            &mut LiveConnection::ZmqPrimary { ref mut connection } => connection.process_pending().await,
            &mut LiveConnection::ZmqSecondary { ref mut connection } => connection.process_pending().await,
        }
    }
}

/// An private enum to send broadcast events to the system connection
///
enum ConnectionUpdate {
    /// A variant to indicate an event should be broadcast
    ///
    Broadcast(ItemId, Option<u32>),

    /// A variant to indicate an event should be echoed
    ///
    Echo(ItemId, u32, u32),

    /// A variant to indicate that the connection process should stop
    Stop,
}

/// A structure to handle all the input and output with the rest of the system.
///
pub struct SystemConnection {
    internal_send: InternalSend, // structure to send events from the connections
    connection_senders: Vec<mpsc::Sender<ConnectionUpdate>>, // structure to forward events from the main program
    is_broken: bool, // flag to indicate if one or more connections failed to establish
}

// Implement key Logger struct features
impl SystemConnection {
    /// A function to create a new system connection instance.
    ///
    /// This function requires a general update line for passing events from the
    /// system back to the event handler.
    ///
    /// # Errors
    ///
    /// This function will raise an error if a connection type was provided and
    /// it was unable to connect to the underlying system.
    ///
    /// Like all SystemInterface functions and methods, this function will fail
    /// gracefully by warning the user and returning a default system connection.
    ///
    pub async fn new(
        internal_send: InternalSend,
        connections: Option<(ConnectionSet, Identifier)>,
    ) -> SystemConnection {
        // Create an empty system connection
        let mut system_connection = SystemConnection {
            internal_send,
            connection_senders: Vec::new(),
            is_broken: false,
        };

        // Try to update the system connection using the provided connection type(s)
        system_connection
            .update_system_connections(connections)
            .await;

        // Return the system connection
        system_connection
    }

    /// A method to update the system connection type. This method returns false
    /// if it was unable to connect to the underlying system and warns the user.
    ///
    pub async fn update_system_connections(
        &mut self,
        connections: Option<(ConnectionSet, Identifier)>,
    ) -> bool {
        // Close the existing connections, if they exists
        for conn_send in self.connection_senders.iter() {
            conn_send.send(ConnectionUpdate::Stop).await.unwrap_or(());
        }

        // Reset the connections
        self.connection_senders = Vec::new();
        self.is_broken = false;

        // Check to see if there is a provided connection set
        if let Some((connection_set, identifier)) = connections {
            // Initialize the system connections
            for possible_connection in connection_set {
                // Attempt to initialize each connection
                tokio::select! {
                    result = possible_connection.initialize() => {
                        // Examine the connection attempt
                        match result {
                            // If successful, spin up a thread for that connection
                            Ok(connection) => {
                                // Create the connecting mpscs
                                let (conn_send, conn_recv) = mpsc::channel(128);
                                let internal_send = self.internal_send.clone();
        
                                // Spwan the thread
                                tokio::spawn(SystemConnection::run_loop(connection, internal_send, conn_recv, identifier));
        
                                // Add the sender
                                self.connection_senders.push(conn_send);
                            }
        
                            // If it fails, warn the user
                            Err(e) => {
                                error!("System connection error: {}.", e);
                                self.is_broken = true;
                            }
                        }
                    }

                    _ = sleep(Duration::from_millis(5000)) => { // wait up to 5 seconds for each connection
                        error!("System connection error: Connection attempt timed out.");
                        self.is_broken = true;
                    }
                }
            }

            // Indicate whether the connections were successfully established
            return !self.is_broken;
        }

        // Otherwise, leave the system disconnected
        true
    }

    /// A method to send events to the system connections
    ///
    pub async fn broadcast(&mut self, new_event: ItemId, data: Option<u32>) {
        // Warn if one or more connections were not established
        if self.is_broken {
            error!("Unable to reach one or more system connections.");
        }

        // Iterate through the connnections, if they exist
        for ref sender in self.connection_senders.iter() {
            // Send the new event
            if let Err(error) = sender.send(ConnectionUpdate::Broadcast(new_event, data)).await {
                error!("Unable to connect: {}.", error);
            }
        }
    }

    /// A method to echo events to the system connections
    ///
    pub async fn echo(&mut self, new_event: ItemId, data1: u32, data2: u32) {
        // Warn if one or more connections were not established
        if self.is_broken {
            error!("Unable to reach one or more system connections.");
        }

        // Iterate through the connnections, if they exist
        for ref sender in self.connection_senders.iter() {
            // Send the echoed event
            if let Err(error) = sender.send(ConnectionUpdate::Echo(new_event, data1, data2)).await {
                error!("Unable to connect: {}.", error);
            }
        }
    }

    /// An internal function to run a loop of the system connection
    ///
    async fn run_loop(
        mut connection: LiveConnection,
        internal_send: InternalSend,
        mut conn_recv: mpsc::Receiver<ConnectionUpdate>,
        identifier: Identifier,
    ) {
        // Run the loop until there is an error or instructed to quit
        loop {
            // If there are still pending events on the connection
            if connection.process_pending().await {
                // Only wait <retry delay> for any updates
                tokio::select! {
                    // If there are new events received
                    possible_event = connection.read_event() => {
                        // See if we got an event
                        if let Some((id, game_id, data2)) = possible_event {
                            // Echo the event to all the connections
                            internal_send.send_echo(id, game_id, data2).await;

                            // If an identifier was specified
                            if let Some(identity) = identifier.id {
                                // Verify the game id is correct
                                if identity == game_id {
                                    // Send the event to the program FIXME Handle incoming data
                                    internal_send.send_event(id, true, false).await; // don't broadcast

                                // Otherwise send a notification of an incorrect game number
                                } else {
                                    // Format the warning string
                                    warn!("Game Id does not match. Event ignored ({}).", id);
                                }

                            // Otherwise, send the event to the program
                            } else {
                                internal_send.send_event(id, true, false).await; // don't broadcast
                            }
                        }
                    }

                    // Process any new events from the system
                    update = conn_recv.recv() => {
                        match update {
                            // Send the new event
                            Some(ConnectionUpdate::Broadcast(id, data)) => {
                                // Use the identifier or zero for the game id
                                let game_id = identifier.id.unwrap_or(0);

                                // Translate the data to a placeholder, if necessary
                                let data2 = data.unwrap_or(0);

                                // Catch any write errors
                                if let Err(error1) = connection.write_event(id, game_id, data2).await {
                                    // Report the error
                                    error!("Communication error: {}", error1);

                                    // Wait a little bit and try again
                                    sleep(Duration::from_millis(RETRY_DELAY)).await;
                                    if let Err(error2) = connection.write_event(id, game_id, data2).await {
                                        // Report the error
                                        error!("Persistent communication error: {}", error2);
                                    }
                                }
                            }

                            // Send the echoed event
                            Some(ConnectionUpdate::Echo(id, data1, data2)) => {
                                // Catch any echo errors
                                if let Err(error1) = connection.echo_event(id, data1, data2).await {
                                    // Report the error
                                    error!("Communication error: {}", error1);

                                    // Wait a little bit and try again
                                    sleep(Duration::from_millis(RETRY_DELAY)).await;
                                    if let Err(error2) = connection.echo_event(id, data1, data2).await {
                                        // Report the error
                                        error!("Persistent communication error: {}", error2);
                                    }
                                }
                            }

                            // Quit when instructed or when there is an error
                            Some(ConnectionUpdate::Stop) => break,
                            None => break,
                        }
                    }

                    // Wait the appropriate polling rate between process pending updates
                    _ = sleep(Duration::from_millis(RETRY_DELAY)) => (), // loop again
                }
            
            // Otherwise, if there are no pending events
            } else {
                // Wait indefinitely
                tokio::select! {
                    // If there is a new event received
                    possible_event = connection.read_event() => {
                        // See if we got an event
                        if let Some((id, game_id, data2)) = possible_event {
                            // Echo the event to all the connections
                            internal_send.send_echo(id, game_id, data2).await;

                            // If an identifier was specified
                            if let Some(identity) = identifier.id {
                                // Verify the game id is correct
                                if identity == game_id {
                                    // Send the event to the program FIXME Handle incoming data
                                    internal_send.send_event(id, true, false).await; // don't broadcast

                                // Otherwise send a notification of an incorrect game number
                                } else {
                                    // Format the warning string
                                    warn!("Game Id does not match. Event ignored ({}).", id);
                                }

                            // Otherwise, send the event to the program
                            } else {
                                internal_send.send_event(id, true, false).await; // don't broadcast
                            }
                        }
                    }

                    // Process any new events from the system
                    update = conn_recv.recv() => {
                        match update {
                            // Send the new event
                            Some(ConnectionUpdate::Broadcast(id, data)) => {
                                // Use the identifier or zero for the game id
                                let game_id = identifier.id.unwrap_or(0);

                                // Translate the data to a placeholder, if necessary
                                let data2 = data.unwrap_or(0);

                                // Catch any write errors
                                if let Err(error1) = connection.write_event(id, game_id, data2).await {
                                    // Report the error
                                    error!("Communication error: {}", error1);

                                    // Wait a little bit and try again
                                    sleep(Duration::from_millis(RETRY_DELAY)).await;
                                    if let Err(error2) = connection.write_event(id, game_id, data2).await {
                                        // Report the error
                                        error!("Persistent communication error: {}", error2);
                                    }
                                }
                            }

                            // Send the echoed event
                            Some(ConnectionUpdate::Echo(id, data1, data2)) => {
                                // Catch any echo errors
                                if let Err(error1) = connection.echo_event(id, data1, data2).await {
                                    // Report the error
                                    error!("Communication error: {}", error1);

                                    // Wait a little bit and try again
                                    sleep(Duration::from_millis(RETRY_DELAY)).await;
                                    if let Err(error2) = connection.echo_event(id, data1, data2).await {
                                        // Report the error
                                        error!("Persistent communication error: {}", error2);
                                    }
                                }
                            }

                            // Quit when instructed or when there is an error
                            Some(ConnectionUpdate::Stop) => break,
                            None => break,
                        }
                    }
                }
            }
        }
    }
}

/// Define the EventConnection Trait
///
/// This is a convience trait to standardize reading from and writing to the
/// event connection across all event connection types.
///
trait EventConnection {
    /// A method to read any new events from the connection. This implementation
    /// should await until new information is available and return an event with
    /// data if one was found.
    async fn read_event(&mut self) -> Option<EventWithData>;

    /// A method to write events to the connection. This implementation should
    /// not check duplicate messages received on this connection.
    async fn write_event(&mut self, id: ItemId, data1: u32, data2: u32) -> Result<()>;

    /// A method to echo events to this connection. This method should ensure that
    /// recently-read events are removed from the queue before sending. This method
    /// can assume that read events will be echoed exactly once.
    async fn echo_event(&mut self, id: ItemId, data1: u32, data2: u32) -> Result<()>;

    /// A method to check for pending writes and process them if they exist.
    /// This method returns true if there are still pending writes.
    async fn process_pending(&mut self) -> bool;
}<|MERGE_RESOLUTION|>--- conflicted
+++ resolved
@@ -21,12 +21,6 @@
 //! Event updates are received on the provided input line and echoed to the
 //! rest of the system. Updates from the system are passed back to the event
 //! handler system via the event_send line.
-<<<<<<< HEAD
-//!
-//! Async reading and writing was found to use more CPU time (likely due to
-//! poor optimization. This project is put on ice for now.
-=======
->>>>>>> 0a591a33
 
 // Define private submodules
 mod mercury;
