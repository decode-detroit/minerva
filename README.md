<<<<<<< HEAD
# Minerva: Internet Of Things Made Simple
## GTK Interface Branch

This branch is held as a stable archive branch until the new web interface is ready (or ruled incompatible with the design philosophy). This branch is stable and can be used in production environments, although at this time there are no planned improvements for this branch.

### Details
=======
# Minerva
#### Interactive Show Control
>>>>>>> 51361bb1

Quickly configure and control an interactive show, no programming experience necessary.

* **Plug-And-Play**: Control video, audio, DMX, LEDs, microcontrollers, and other common show elements with the connection modules. You can run everthing on a single computer or seamlessly connect multiple computers for large installations.

* **Interactive**: Trigger linked events from the user interface, connected devices, or the web endpoint. Minerva supports multiple protocols for bidirectional communication with microcontrollers (Arduino, RaspberryPi, ESP, and others) and includes a simple framework for new protocols.

* **Reliable**: Minerva is written in pure Rust, a threadsafe language. The software has been extensively tested (in real-world installations) and includes an optional live-backup feature to resume instantly if power is lost.

### In Active Development

Minerva is under very active development (one or two significant updates each year) and we are currently migrating to a web interface. You can find a stable copy of the GTK interface under the [gtk-interface branch](https://github.com/decode-detroit/minerva/tree/gtk-interface) which is locked at version 0.8.3.

## Getting Started

If you're on a 64-bit GNU/Linux system, you can use the the [binary release here](https://github.com/decode-detroit/minerva/releases) and skip down to [Installing Extras](#Installing-Extras) below.

If you're on Windows or Mac, binaries are still a work in progress.

## Compile From Source (Cross-Platform)

If you would like to contribute to Minerva, or if you are on Windows or Mac, you'll need to compile from source. Start with these prerequisites.

### Prerequisites

You'll need Rust and GTK+ to compile and run Minerva.

* Installation of Rust: https://www.rust-lang.org/
* Installation of GTK+: https://www.gtk.org/ (This is usually installed already on GNU/Linux systems. Search for package libgtk-3-0.)

Follow the directions on both websites to download and install these tools before you proceed.

### Compiling

Once you have installed the two prerequities above, clone or download this repository. Then compile and run the program using Cargo (included with Rust):
```
cargo run
```

This will take several minutes to download all the components. You'll be left with a running Minerva instance with an example configuration loaded. You can use
```
cargo run
```

to run Minerva again (it will not recompile this time). This is a debug version (larger file, but otherwise perfectly functional).

To compile a finished copy for deployment, use
```
cargo build --release
```

The completed binary will be located in the automatically generated "target/release" folder with the name "minerva".

Note: This procedure should work on all systems. If you run into an error or bug, let us know!

### Issues Compiling

If you run into issues with glib-2.0 or gdk-3.0, you can run these commands on a Debian-like system:

glib2.0 issue: 
```
sudo apt install libgtk2.0
```

gdk-3.0 issue:
```
sudo apt install build-essential libgtk-3-dev
```

## Installing Extras

Extras! Everyone loves extras. To take advantage of all Minerva's features, you'll need ZMQ bindings, the Gstreamer library, and a Redis server.

* **ZMQ bindings** provide an easy and reliable way to network your devices.
* **GStreamer** controls media playback directly within Minerva.
* **Redis** provides real-time crash recovery.

You'll need to install these tools on whichever computers you would like to **run** Minerva.

### ZMQ for Communication

Enable reliable messaging to other devices by compiling with the "zmq-comm" feature.
```
cargo build --features "zmq-comm"
```

You can install ZMQ bindings on a Debian-like system with
```
apt install libzmq3-dev
```

Currently, rust-zmq requires ZeroMQ 4.1. If your operating system does not provide packages of a new-enough libzmq, you will have to install it from source. See https://github.com/zeromq/libzmq/releases.

### GStreamer for Audio/Video

Enable audio and video playback by compiling with the "media-out" feature.
```
cargo build --features "media-out"
```

To meet the media playback dependancies, you will need to follow the playform-specific instructions for GStreamer-rs: https://gitlab.freedesktop.org/gstreamer/gstreamer-rs

This replaces the separate audio and video features in previous versions and syncronizes the options available to both.

Audio output supports Alsa and Pulse Audio. Each output has its advantages - documentation forthcoming.

### Redis for Instant Recovery

The most up-to-date instructions for installing Redis can be found here: https://redis.io/. You'll also need to copy the [redis server configuration](examples/redis.conf) into the Redis configuration folder.

### Make It Pretty

GTK can be easily re-themed. We recommend the Materia Dark theme for Minerva which will automatically load if you install the Materia theme package (See here: https://github.com/nana-4/materia-theme). On a GNU/Linux system, simply install the materia-gtk-theme package.

We are migrating to a web interface, so this will not be necessary in the long term.

## Contributing

Please join us in the pursuit of free and open source software for the arts! Email patton@DecodeDetroit.com to discuss how your skills might help the project.

## License

This project is licensed under the GNU GPL Version 3 - see the [LICENSE](LICENSE) file for details

Thanks to all the wonderful free and open source people out there who have made this project possible, especially Mozilla et al. for creating such a beautiful language, the folks at Arduino for creating the ubiquitous microcontroller platform, and the team at Adafruit for their tireless committment to open source hardware.<|MERGE_RESOLUTION|>--- conflicted
+++ resolved
@@ -1,14 +1,9 @@
-<<<<<<< HEAD
 # Minerva: Internet Of Things Made Simple
 ## GTK Interface Branch
 
-This branch is held as a stable archive branch until the new web interface is ready (or ruled incompatible with the design philosophy). This branch is stable and can be used in production environments, although at this time there are no planned improvements for this branch.
+This branch is held as a stable archive branch until the new web interface is ready. This branch is stable and can be used in production environments, although at this time there are no planned improvements for this branch.
 
 ### Details
-=======
-# Minerva
-#### Interactive Show Control
->>>>>>> 51361bb1
 
 Quickly configure and control an interactive show, no programming experience necessary.
 
